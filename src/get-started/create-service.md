---
title: Service development tutorial
---
# Cryptocurrency Tutorial: How to Create Services

<!-- cspell:ignore protoc -->

In this tutorial we create an Exonum service that implements
a minimalistic cryptocurrency, and a single-node blockchain network processing
requests to this service. The service accepts two types of transactions:
creates a wallet with a default balance and transfers money between wallets.

You can view and download the full source code of this tutorial
[here][cryptocurrency].

For didactic purposes, the
tutorial is simplified compared to a real-life application; it does not feature
the client part and does not use [Merkelized data collections](../architecture/merkledb.md#merkelized-indices).
You can find a tutorial containing these features
[here](data-proofs.md).

## Create a Rust Project

Exonum is written in Rust and you have to install the stable Rust
compiler to build this tutorial. If you do not have the environment set up,
follow [the installation guide](install.md).

Let’s create a minimal crate with the **exonum** crate as a dependency.

```sh
cargo new cryptocurrency --lib
```

Add necessary dependencies to `Cargo.toml` in the project directory:

```toml
[package]
name = "cryptocurrency"
version = "0.1.0"
edition = "2018"
authors = ["Your Name <your@email.com>"]

[dependencies]
exonum = "1.0.0-rc.1"
exonum-crypto = "1.0.0-rc.1"
exonum-derive = "1.0.0-rc.1"
exonum-proto = "1.0.0-rc.1"
exonum-rust-runtime = "1.0.0-rc.1"

failure = "0.1.5"
protobuf = "2.8.0"
serde = "1.0"
serde_derive = "1.0"
serde_json = "1.0"

[build-dependencies]
exonum-build = "1.0.0-rc.1"
```

## Imports

Rust crates have the [`src/lib.rs`][lib.rs] file as the default entry point.
In our case, this is where we are going to place the service code.
Let’s start with importing crates with necessary types:

??? note "Imports"
    ```rust
    use exonum::crypto::{Hash, PublicKey};
    use exonum::merkledb::{
        access::{Access, FromAccess},
        Fork, MapIndex, Snapshot,
    };
    use exonum::runtime::{ExecutionContext, ExecutionError};
    use exonum_derive::*;
    use exonum_proto::ProtobufConvert;
    use exonum_rust_runtime::api::{self, ServiceApiBuilder, ServiceApiState};
    use exonum_rust_runtime::Service;

    use serde_derive::{Deserialize, Serialize};
    ```

## Constants

Let’s define some constants we will use later on:

```rust
// Starting balance of a newly created wallet
const INIT_BALANCE: u64 = 100;
```

## Declare Persistent Data

Exonum uses Protobuf as its [serialization format](../architecture/serialization.md)
for storage of data. Thus, we need to describe our structures using the Protobuf
interface description language first. The corresponding Rust structures will be
later generated from them.

We should declare what kind of data the service will store in the blockchain.
In our case we need to declare a single type – *wallet*.
Inside the wallet we want to store:

- **Public key** which is the address of the wallet
- **Name of the owner** (purely for convenience reasons)
- **Current balance** of the wallet.

As a first step we add a module named `proto` to our project. We add a
`service.proto` file to this module and describe the `Wallet` structure
in it in the Protobuf format. The `Wallet` datatype will look as follows:

```protobuf
syntax = "proto3";

// Allows to use `exonum.PublicKey` structure already described in `exonum`
// library.
import "types.proto";

// Wallet structure used to persist data within the service.
message Wallet {
  exonum.crypto.PublicKey pub_key = 1;
  string name = 2;
  uint64 balance = 3;
}
```

Secondly, to integrate the Protobuf-generated files into the `proto` module of
the project, we add a `mod.rs` file with the following content to the `proto`
module:

```rust
#![allow(bare_trait_objects)]

pub use self::service::*;

include!(concat!(env!("OUT_DIR"), "/protobuf_mod.rs"));
use exonum::crypto::proto::*;
```

We also need to add the `proto` module to `lib.rs` file:

```rust
mod proto;
```

As a third step, in the `build.rs` file we introduce the `main` function that
generates Rust files from their Protobuf descriptions.

!!! note
    Make sure that at this stage you have `protoc` installed. See the
    [install](install.md) page for details.

```rust
use exonum_build::ProtobufGenerator;

fn main() {
    ProtobufGenerator::with_mod_name("protobuf_mod.rs")
        .with_input_dir("src/proto")
        .with_crypto()
        .generate();
}
```

Finally, we create the same structure definition of the wallet in Rust language
based on the `proto` schema presented above. The service will use the structure
for further operations with data schema and to [validate](../architecture/serialization.md#additional-validation-for-protobuf-generated-structures)
the corresponding `.rs` Protobuf-generated file with this structure:

```rust
#[derive(Serialize, Deserialize, Clone, Debug)]
#[derive(ProtobufConvert, BinaryValue, ObjectHash)]
#[protobuf_convert(source = "proto::Wallet")]
pub struct Wallet {
    pub pub_key: PublicKey,
    pub name: String,
    pub balance: u64,
}
```

Derive `ProtobufConvert` from `exonum_derive` helps to validate the Protobuf
structure presented earlier. In this way we make sure that
`exonum::crypto::PublicKey` corresponds to the public key in the proto format.
Therefore, we can safely use it in our `Wallet` structure.

We need to change the wallet balance, so we add methods to the `Wallet` type:

```rust
impl Wallet {
    pub fn new(&pub_key: &PublicKey, name: &str, balance: u64) -> Self {
        Self {
            pub_key,
            name: name.to_owned(),
            balance,
        }
    }

    pub fn increase(self, amount: u64) -> Self {
        let balance = self.balance + amount;
        Self::new(&self.pub_key, &self.name, balance)
    }

    pub fn decrease(self, amount: u64) -> Self {
        debug_assert!(self.balance >= amount);
        let balance = self.balance - amount;
        Self::new(&self.pub_key, &self.name, balance)
    }
}
```

We have added two methods: one to increase the wallet balance and another one
to decrease it. These methods are *immutable*; they consume the old instance
of the wallet and produce a new instance with the modified `balance` field.

## Create Schema

Schema is a structured view of [the key-value storage](../architecture/merkledb.md)
used in Exonum.
To access the storage, however, we will not use the storage directly, but
rather a generic `Access` abstraction. `Access` is a trait that wraps underlying
database access types like `Snapshot`s and `Fork`s.

!!! tip
    `Snapshot` represents an immutable view of the storage,
    and `Fork` is a mutable one, where the changes can be easily
    rolled back. For more details see
    [MerkleDB docs](../architecture/merkledb.md).

As the schema should work with both types of storage views, we declare it as
a generic structure with a template parameter that implements `Access` trait:

```rust
#[derive(Debug, FromAccess)]
pub struct CurrencySchema<T: Access> {
    /// Correspondence of public keys of users to the account information.
    pub wallets: MapIndex<T::Base, PublicKey, Wallet>,
}
```

The structure layout corresponds to the database layout in the storage, so we
don't need to create any glue code to connect this structure to the database.
This code is generated automatically by deriving `FromAccess`.

Since we want to keep the wallets in the storage, we will
use an instance of [`MapIndex`](../architecture/merkledb.md#mapindex),
a map abstraction.
Keys of the index will correspond to public keys of the wallets.
Index values will be stored as serialized `Wallet` structures.

To initialize our `CurrencySchema`, `FromAccess` trait provides a convenient
method `from_root`. Using this method, we can implement a constructor to
simplify interaction with `CurrencySchema`:

```rust
impl<T: Access> CurrencySchema<T> {
    pub fn new(access: T) -> Self {
        Self::from_root(access).unwrap()
    }
}
```

## Define Transactions

[Transaction](../architecture/transactions.md) is a kind of message which
performs atomic actions on the blockchain state.

For our Cryptocurrency Tutorial we need two transaction types:

- Create a new wallet and add some money to it
- Transfer money between two different wallets.

The transaction to create a new wallet (`TxCreateWallet`) contains
a name of the user who created this wallet. Address of the wallet will
be derived from the public key that was used to sign this transaction.

```protobuf
// Transaction type for creating a new wallet.
message TxCreateWallet {
  // UTF-8 string with the owner's name.
  string name = 1;
}
```

The transaction to transfer tokens between different wallets (`TxTransfer`)
has a public key of the receiver (`to`). It also contains the amount of money
to move between the wallets. We add the `seed` field to make sure that our
transaction is [impossible to replay](../architecture/transactions.md#non-replayability).
Sender's public key will be the same key that was used to sign the transaction.

```protobuf
// Transaction type for transferring tokens between two wallets.
message TxTransfer {
  // Public key of the receiver.
  exonum.crypto.PublicKey to = 1;
  // Number of tokens to transfer from the sender's account to the receiver's
  // account.
  uint64 amount = 2;
  // Auxiliary number to guarantee non-idempotence of transactions.
  uint64 seed = 3;
}
```

Now, just as we did with the `Wallet` structure above, we need to describe the
same transactions in Rust:

```rust
#[derive(Serialize, Deserialize, Clone, Debug, ProtobufConvert, BinaryValue)]
#[protobuf_convert(source = "proto::TxCreateWallet")]
pub struct TxCreateWallet {
    pub name: String,
}

#[derive(Serialize, Deserialize, Clone, Debug, ProtobufConvert, BinaryValue)]
#[protobuf_convert(source = "proto::TxTransfer")]
pub struct TxTransfer {
    pub to: PublicKey,
    pub amount: u64,
    pub seed: u64,
}
```

### Service Interface

To make the service support the transactions defined above, we need to declare
a [service interface](../glossary.md#interface).
A service interface is basically a trait with methods
that correspond to the transactions processing logic. In our case the interface
will look as follows:

```rust
/// Cryptocurrency service transactions.
#[exonum_interface]
pub trait CryptocurrencyInterface<Ctx> {
    /// Output of the methods in this interface.
    type Output;

    /// Creates wallet with the given `name`.
    #[interface_method(id = 0)]
    fn create_wallet(&self, ctx: Ctx, arg: TxCreateWallet) -> Self::Output;
    /// Transfers `amount` of the currency from one wallet to another.
    #[interface_method(id = 1)]
    fn transfer(&self, ctx: Ctx, arg: TxTransfer) -> Self::Output;
}
```

`exonum_interface` macro generates a glue to dispatch transactions and
deserialize their payload within service. `interface_method` macro assigns
the numeric IDs to the transactions. This is required, since a call information
in transactions contains the transaction ID rather than the method name.

With that, target users will know which transaction ID they should set to
invoke a certain method.

!!! note
    All the transactions numeric IDs should be unique. An attempt to create two methods
    with the same numeric ID will result in a compilation error.

### Reporting Errors

The execution of the transaction may be unsuccessful for some reason.
For example, the transaction `TxCreateWallet` will not be executed
if the wallet with such public key already exists.
There are also three reasons why the transaction `TxTransfer` cannot be
executed:

- There is no sender with the given public key
- There is no recipient with the given public key
- The sender has insufficient currency amount.

Let’s define the codes of the above errors:

```rust
/// Error codes emitted by `TxCreateWallet` and/or `TxTransfer`
/// transactions during execution.
#[derive(Debug, ExecutionFail)]
pub enum Error {
    /// Wallet already exists.
    WalletAlreadyExists = 0,
    /// Sender doesn't exist.
    SenderNotFound = 1,
    /// Receiver doesn't exist.
    ReceiverNotFound = 2,
    /// Insufficient currency amount.
    InsufficientCurrencyAmount = 3,
    /// Sender same as receiver.
    SenderSameAsReceiver = 4,
}
```

Deriving the `ExecutionFail` trait here will make our errors generic and
compatible with other error kinds used within Exonum blockchain; this trait
is similar to `failure::Fail`.

### Transaction Execution

Above we've defined the interface of our service, but currently this interface
has no implementation. Thus, there is no actual business logic attached to
them. To fix this situation, we should declare our service, and then implement
the `CryptocurrencyInterface` trait for it.

Service is a `struct` which implements specific traits
defined by the Rust runtime:

```rust
/// Cryptocurrency service implementation.
#[derive(Debug, ServiceFactory, ServiceDispatcher)]
#[service_dispatcher(implements("CryptocurrencyInterface"))]
#[service_factory(proto_sources = "crate::proto")]
pub struct CryptocurrencyService;

impl Service for CryptocurrencyService {}
```

`service_dispatcher` macro collects information about interfaces implemented
by service, and `service_factory` macro generates a code to create instances
of our service, similarly to the [factory method pattern][factory-method].

[factory-method]: https://en.wikipedia.org/wiki/Factory_method_pattern

The implementation of the `Service` trait can contain the additional elements of
the service lifecycle, like wiring the API. Currently we can skip them and
leave the implementation empty.

Now, when we have the structure, we can implement the actual business logic.
We will do it in two steps, one step for each transaction we have.

For creating a wallet, we check that the wallet does not exist and add a new
wallet if so:

```rust
impl CryptocurrencyInterface<ExecutionContext<'_>> for CryptocurrencyService {
    type Output = Result<(), ExecutionError>;

    fn create_wallet(
        &self,
        context: ExecutionContext<'_>,
        arg: TxCreateWallet,
    ) -> Self::Output {
        let author = context
            .caller()
            .author()
            .expect("Wrong 'TxCreateWallet' initiator");

        let mut schema = CurrencySchema::new(context.service_data());
        if schema.wallets.get(&author).is_none() {
            let wallet = Wallet::new(&author, &arg.name, INIT_BALANCE);
            println!("Created wallet: {:?}", wallet);
            schema.wallets.put(&author, wallet);
            Ok(())
        } else {
            Err(Error::WalletAlreadyExists.into())
        }
    }

    // `transfer` transaction will be implemented on the next step.
}
```

!!! warning
    Calling `expect` in the code above is not really suitable for production use.
    In actual services consider using `CallerAddress` for better forward
    compatibility.

This transaction also sets the wallet balance to 100. To work with database,
we instantiate `CurrencySchema` using `service_data` method of `ExecutionContext`.

!!! tip
    `ExecutionContext` structure provides an interface to interact with blockchain
    and service data. For our service, we can obtain both mutable and immutable
    access to data; for any other kind of data, only read-only access is available.

`TxTransfer` transaction gets two wallets for both sides of the transfer
transaction. If they are found, we check the balance of the sender. If
the sender has enough tokens, then we decrease the sender’s balance
and increase the receiver’s balance.

We also need to check that the sender does not send the tokens to himself.
Otherwise, if the sender is equal to the receiver, the implementation below will
create money out of thin air.

```rust
impl CryptocurrencyInterface<ExecutionContext<'_>> for CryptocurrencyService {
    type Output = Result<(), ExecutionError>;

    // We implemented the `create_wallet` transaction in the previous step.

    fn transfer(
        &self,
        context: ExecutionContext<'_>,
        arg: TxTransfer,
    ) -> Self::Output {
        let author = context
            .caller()
            .author()
            .expect("Wrong 'TxTransfer' initiator");
        if author == arg.to {
            return Err(Error::SenderSameAsReceiver.into());
        }

        let mut schema = CurrencySchema::new(context.service_data());
        let sender = schema.wallets.get(&author).ok_or(Error::SenderNotFound)?;
        let receiver = schema
            .wallets
            .get(&arg.to)
            .ok_or(Error::ReceiverNotFound)?;

        let amount = arg.amount;
        if sender.balance >= amount {
            let sender = sender.decrease(amount);
            let receiver = receiver.increase(amount);
            println!("Transfer between wallets: {:?} => {:?}", sender, receiver);
            schema.wallets.put(&author, sender);
            schema.wallets.put(&arg.to, receiver);
            Ok(())
        } else {
            Err(Error::InsufficientCurrencyAmount.into())
        }
    }
}
```

## Implement API

Next, we need to implement the node API.
With this aim we declare a blank struct that includes a set of methods that
correspond to different types of requests:

```rust
#[derive(Debug, Clone, Copy)]
struct CryptocurrencyApi;
```

For `CryptocurrencyService`, we want to implement 2 read requests:

- Return the information about all wallets in the system
- Return the information about a specific wallet identified by the public key.

To accomplish this, we define a couple of corresponding methods in
`CryptocurrencyApi` that use `state` to read information from the blockchain
storage.

For parsing a public key of a specific wallet we define a helper structure.

```rust
/// The structure describes the query parameters for the `get_wallet` endpoint.
#[derive(Debug, Serialize, Deserialize, Clone, Copy)]
pub struct WalletQuery {
    /// Public key of the requested wallet.
    pub pub_key: PublicKey,
}

impl CryptocurrencyApi {
    /// Endpoint for getting a single wallet.
    pub fn get_wallet(
        state: &ServiceApiState<'_>,
        pub_key: PublicKey,
    ) -> api::Result<Wallet> {
        let schema = CurrencySchema::new(state.service_data());
        schema
            .wallets
            .get(&pub_key)
            .ok_or_else(|| api::Error::not_found().title("Wallet not found"))
    }

    /// Endpoint for dumping all wallets from the storage.
    pub fn get_wallets(
        state: &ServiceApiState<'_>,
        _query: (),
    ) -> api::Result<Vec<Wallet>> {
        let schema = CurrencySchema::new(state.service_data());
        Ok(schema.wallets.values().collect())
    }
}
```

The `state` contains an interface to access blockchain data, which
is needed to implement [read requests](../architecture/services.md#read-requests).

As with the transaction endpoint, the methods have an idiomatic signature

```rust
type Handle<Query, Response> =
    fn(&ServiceApiState<'_>, Query) -> api::Result<Response>;
```

We also declare a helper method to wire the API, which later can be invoked
by the service:

```rust
impl CryptocurrencyApi {
    /// `ServiceApiBuilder` facilitates conversion between read requests
    /// and REST endpoints.
    pub fn wire(builder: &mut ServiceApiBuilder) {
        // Binds handlers to specific routes.
        builder
            .public_scope()
            .endpoint("v1/wallet", Self::get_wallet)
            .endpoint("v1/wallets", Self::get_wallets);
    }
}
```

### Wire API

As the final step of the API implementation, we need to tie the request
processing logic to the specific endpoints.

Previously, we left the `Service` implementation for `CryptocurrencyService`
empty, but now we want to wire API, so we should add a corresponding method
to the implementation:

```rust
impl Service for CryptocurrencyService {
    fn wire_api(&self, builder: &mut ServiceApiBuilder) {
        CryptocurrencyApi::wire(builder);
    }
}
```

### Default Instantiation Params

Let’s define default instantiation parameters for the service in order to
simplify its instantiation (for example, in [creating a test node](#run-node)
below).

```rust
impl DefaultInstance for CryptocurrencyService {
    const INSTANCE_ID: u32 = 101;
    const INSTANCE_NAME: &'static str = "cryptocurrency";
}
```

## Create Demo Blockchain

The service is ready. You can verify that the library code compiles by running
`cargo build` in the shell. However, we do not have the means of processing
requests
to the service. To fix this, let us create a minimalistic blockchain network
with one node and a single service we’ve just finished creating.

The code we are going to write is logically separate from the service itself.
The service library could be connected to an Exonum-powered blockchain
together with other services,
while the demo blockchain is a specific example of its usage. For this reason,
we will position the blockchain code as an [example][cargo-example] and
place it into [`examples/demo.rs`][demo.rs].

### Additional Dependencies

Since services themselves do not require the Exonum node, in this example we
want to create one, and interact with it as well. Thus, we have to more
dependencies in our `Cargo.toml`:

```toml
# Dependencies required for the example.
[dev-dependencies]
<<<<<<< HEAD
exonum-explorer-service = "1.0.0-rc.1"
exonum-node = "1.0.0-rc.1"
exonum-system-api = "1.0.0-rc.1"
=======
exonum-cli = "1.0.0-rc.1"
>>>>>>> 10661b63
```

### Imports

Add imports to `example/demo.rs` file:

```rust
use exonum_cli::NodeBuilder;
use failure::Error;

use exonum_cryptocurrency::contracts::CryptocurrencyService;
```

That is, we import our service and the builder for an Exonum nodes.

### Run Node

We need to implement the entry point to our demo network – `main`
function:

```rust
fn main() -> Result<(), Error> {
    exonum::helpers::init_logger()?;
    NodeBuilder::development_node()?
        .with_default_rust_service(CryptocurrencyService)
        .run()
}
```

That is, we:

1. Initialize logging in the Exonum core library.
2. Create a single-node development network with our service.
  The node will store its database files in a temporary directory,
  which will be automatically cleaned up on exit.
3. Run the created node.

The demo blockchain can now be executed with the
`RUST_LOG=info cargo run --example demo` command.
The node will expose public and [private](../glossary.md#private-api)
HTTP APIs on `localhost:8080` and `localhost:8081` respectively.

## Interact With Blockchain

### Send Transactions via REST API

Let’s send some transactions to our demo blockchain. Usually transactions are
created, signed, serialized and sent with the help of the
[light client](light-client.md). The service receives an already serialized
byte array. Therefore, for simplicity, in our examples below we use the
ready-made transactions prepared with the light client.

#### Create the First Wallet

Create `create-wallet-1.json` file and insert the following code into it:

```json
{
  "tx_body": "0a0f0a0d0a02086512070a05416c69636512220a20070122b6eb3f63a14b25aacd7a1922c418025e04b1be9d1febdfdbcf676157991a420a40fe3c632764e71d135b47d9b17b4f6aab296b94aefc0dea9ca2cfc781cfa7677b445d473086758cbbf4f0b09cf9d61953b77c67ae87a123a553bdf7578236b703"
}
```

Use the `curl` command to send this transaction to the node by HTTP:

```sh
curl -H "Content-Type: application/json" \
  -X POST \
  -d @create-wallet-1.json \
  http://127.0.0.1:8080/api/explorer/v1/transactions
```

This transaction creates the first wallet associated with user Alice.
The transaction endpoint returns the hash of the transaction:

```json
{
  "tx_hash": "abe9ac1eef23b4cda7fc408ce488b233c3446331ac0f8195b7d21a210908b447"
}
```

The node will show in the log that the first wallet has been created:

```none
Create the wallet: Wallet { pub_key: PublicKey(070122b6...),
                            name: "Alice", balance: 100 }
```

#### Create the Second Wallet

To create the second wallet put the code into `create-wallet-2.json` file:

```json
{
  "tx_body": "0a0d0a0b0a02086512050a03426f6212220a20542eee3b38904e57b903fcfa6965f4643bb8beff409b61860d0ee2283050fbc71a420a4081d04a2c438e35cfdcf089826294916dc106f7580c6e09f531c564e144d4668c0d9b23a7aaf85cfcd708fd218617c80f96f3b11ad9c63835860587e9a0856a0c"
}
```

Send it with `curl` to the node:

```sh
curl -H "Content-Type: application/json" \
  -X POST \
  -d @create-wallet-2.json \
  http://127.0.0.1:8080/api/explorer/v1/transactions
```

It returns the hash of the second transaction:

```json
{
  "tx_hash": "59198ccaba93d0dcf2081f3820e54e5233d7eaf223f13c147df88ccfc351ac27"
}
```

The node will show in the log that the second wallet has been created:

```none
Create the wallet: Wallet { pub_key: PublicKey(542eee3b...),
                            name: "Bob", balance: 100 }
```

#### Transfer Between Wallets

Now we have two wallets in the database and we can transfer money between them.
Create `transfer-funds.json` and add the following code to this file:

```json
{
  "tx_body": "0a3a0a380a040865100112300a220a20542eee3b38904e57b903fcfa6965f4643bb8beff409b61860d0ee2283050fbc7100518c9a69e809091f8e13e12220a20070122b6eb3f63a14b25aacd7a1922c418025e04b1be9d1febdfdbcf676157991a420a4043107104edd28c2c1367cb50dfdee80ce583f00a9bc3ea46f5a8eded41f45a5da0be3aa503ff80705477d1e77d137a66de095102f25b20fee2c06ce217084a0e"
}
```

This transaction transfers 5 tokens from the first wallet to the second.
Send it to the node with:

```sh
curl -H "Content-Type: application/json" \
  -X POST \
  -d @transfer-funds.json \
  http://127.0.0.1:8080/api/explorer/v1/transactions
```

This request returns the transaction hash:

```json
{
  "tx_hash": "b5d68015cb47f1b1f909e7667c219f1c63a0b7c978cdd6e8ffc279d05ba66fec"
}
```

The node outputs to the console the information about this transfer:

```none
Transfer between wallets: Wallet { pub_key: PublicKey(070122b6...),
                                   name: "Alice", balance: 95 }
                       => Wallet { pub_key: PublicKey(542eee3b...),
                                   name: "Bob", balance: 105 }
```

### Read Requests

Let’s check that the defined read endpoints indeed work.

#### Info on All Wallets

```sh
curl http://127.0.0.1:8080/api/services/cryptocurrency/v1/wallets
```

This request expectedly returns information on both wallets in the system:

```json
[
  {
    "pub_key": "070122b6eb3f63a14b25aacd7a1922c418025e04b1be9d1febdfdbcf67615799",
    "name": "Alice",
    "balance": 95
  },
  {
    "pub_key": "542eee3b38904e57b903fcfa6965f4643bb8beff409b61860d0ee2283050fbc7",
    "name": "Bob",
    "balance": 105
  }
]
```

#### Info on Specific Wallet

The second read endpoint also works:

```sh
curl "http://127.0.0.1:8080/api/services/cryptocurrency/v1/wallet?\
pub_key=070122b6eb3f63a14b25aacd7a1922c418025e04b1be9d1febdfdbcf67615799"
```

The response is:

```json
{
  "pub_key": "070122b6eb3f63a14b25aacd7a1922c418025e04b1be9d1febdfdbcf67615799",
  "name": "Alice",
  "balance": 95
}
```

### Graceful Shutdown

To gracefully shut down the node, you can send the corresponding command via
private API:

```sh
curl -X POST "http://127.0.0.1:8081/api/system/v1/shutdown"
```

## Conclusion

Hurray! 🎉 You have created the first fully functional Exonum blockchain
with two wallets and transferred some money between them. Next,
[we are going to test it](test-service.md).

[cryptocurrency]: https://github.com/exonum/exonum/blob/master/examples/cryptocurrency
[tx-info]: ../architecture/transactions.md#info
[rust-closure]: https://doc.rust-lang.org/book/first-edition/closures.html
[curry-fn]: https://en.wikipedia.org/wiki/Currying
[arc]: https://doc.rust-lang.org/std/sync/struct.Arc.html
[ref]: https://doc.rust-lang.org/std/cell/struct.Ref.html
[cargo-example]: https://doc.rust-lang.org/cargo/reference/manifest.html#examples
[lib.rs]: https://github.com/exonum/exonum/blob/master/examples/cryptocurrency/src/lib.rs
[demo.rs]: https://github.com/exonum/exonum/blob/master/examples/cryptocurrency/examples/demo.rs
[std-asref]: https://doc.rust-lang.org/std/convert/trait.AsRef.html<|MERGE_RESOLUTION|>--- conflicted
+++ resolved
@@ -645,19 +645,13 @@
 ### Additional Dependencies
 
 Since services themselves do not require the Exonum node, in this example we
-want to create one, and interact with it as well. Thus, we have to more
-dependencies in our `Cargo.toml`:
+want to create a node and interact with it. Thus, we need to add more
+dependencies to our `Cargo.toml`:
 
 ```toml
 # Dependencies required for the example.
 [dev-dependencies]
-<<<<<<< HEAD
-exonum-explorer-service = "1.0.0-rc.1"
-exonum-node = "1.0.0-rc.1"
-exonum-system-api = "1.0.0-rc.1"
-=======
 exonum-cli = "1.0.0-rc.1"
->>>>>>> 10661b63
 ```
 
 ### Imports
