# Services

**Services** are the main extension point for the Exonum framework.
By itself, Exonum provides building blocks for creating blockchains;
it does not come with any concrete transaction processing rules.
This is where services come into play.
If you want to create an instance of the Exonum blockchain,
services are *the* way to go.

## Overview

Like smart contracts in some other blockchain platforms, Exonum services
encapsulate business logic of the blockchain application.

- A service specifies **the rules of transaction processing**, namely, how
  [transactions](transactions.md) influence the state of the service
- The state transformed by transactions is **persisted** as a part of the overall
  [blockchain key-value storage](storage.md)
- A service may also allow [external clients](clients.md) to
  **read the relevant data** from the blockchain state

Each service has a well-defined interface for communication with the external
world – essentially, a set of endpoints – and the implementation of the said interface.
The implementation may read and write data from the blockchain state
(usually using the schema helper for the underlying key-value storage
in order to simplify data management) and can also access the local node configuration.

Services are executed on each validator and each auditing node of the
blockchain network. The order of transaction processing and the resulting changes
to the service state are a part of [the consensus algorithm](../advanced/consensus/consensus.md).
They are guaranteed to be the same for all nodes in the blockchain network.

!!! tip
    When developing a service, you should keep in mind that
    calls to service endpoints must produce an identical result
    on all nodes in the network given the same blockchain
    state. If the call results differ, the consensus algorithm may stall,
    or an audit of the blockchain by auditing nodes may fail.

!!! note
    Unlike smart contract in certain blockchains, services in Exonum
    are not isolated in a virtual machine environment and are not containerized.
    This makes Exonum services more efficient and flexible in their capabilities,
    but at the same time requires more careful service programming. Service isolation
    is on [the Exonum roadmap](../dev/roadmap.md).

## Service Interface

In order to communicate with external entities, services employ three kinds of endpoints:

- [Transactions](#transactions)
- [Read requests](#read-requests) (together with transactions, form public API)
- [Private API](#private-api)

Service endpoints are automatically aggregated and dispatched by the Exonum
middleware layer.

!!! note
    Exonum uses [the Iron framework][iron] to specify service endpoints,
    both public and private. Public and private API endpoints are served on different
    sockets, which allows to specify stricter firewall rules for private APIs.

### Transactions

Transactions come from the entities external to the blockchain, e.g.,
[thin clients](clients.md). Generally speaking, a transaction modifies the blockchain
state if the transaction is considered “correct”. All transactions are recorded
in the blockchain as a part of the transaction log. As the name implies,
transactions are [atomic][wiki:atomicity]; they are deterministically ordered
and are executed in the same way on all nodes.

In the terms of RESTful services, transactions correspond to `POST` and `PUT`
HTTP methods. Transactions are asynchronous in the sense that a transaction author
is not given an immediate response as to the result of the transaction.
Indeed, this is impossible because of how consensus works in blockchains;
a transaction is not included in the blockchain immediately, but rather bundled
with other transactions in a block.

!!! note "Example"
    Currency transfer is a classic example of a blockchain transaction.
    The transaction contains the fields corresponding to the sender’s and recipient’s
    public keys, the amount of transferred funds and the digital signature
    created by the sender’s private key. See [the cryptocurrency tutorial](../home/cryptocurrency/intro.md)
    for more details.

### Read Requests

Read requests, or simply reads, are analogous to constant methods in C++ or `GET`
requests in the REST paradigm. They cannot modify the blockchain state
and are not recorded in the blockchain. Unlike transactions, reads are not the part
of the consensus algorithm; they are processed locally by the node that
received the request.

One of distinguishing features of the Exonum framework is that it provides
a rich set of tools to bundle responses to reads with cryptographic proofs;
see [Merkle index](../advanced/merkle-index.md) and [Merkle Patricia index](../advanced/merkle-patricia-index.md)
for more details. Proofs allow thin clients
to minimize their trust to the responding node. Essentially, a retrieved response
is as secure as if the client queried a supermajority of blockchain validators.

!!! summary "Trivia"
    In cryptographic terms, a proof opens a [commitment][wiki:crypto-commit]
    to data in the blockchain, where the commitment is stored in a block header
    in the form of a state hash. The use of Merkle trees and Merkle Patricia trees
    allows to make proofs compact enough to be processed by thin clients.

!!! note "Example"
    Retrieving information on a particular wallet (e.g., the current
    wallet balance) is implemented as a read request in the cryptocurrency tutorial.

### Private API

Unlike transactions and read requests, private API calls denote the interaction
of the service not with the external clients, but rather with the administrator
of the Exonum node, on which the service is running. Private API should not
be accessible from the outside world.

Similar to read requests, private APIs cannot change the blockchain state;
however, they can create transactions and broadcast them to the network.

!!! note "Example"
    In [the configuration update service](../advanced/services/configuration.md),
    private API is used to obtain the information about the current configuration
    and update proposals.

## Implementation Details

### Data Schema

Usually, a service needs to persist some data. For example, the sample
cryptocurrency service persists account balances, which are changed by transfer
and issuance transactions.

Exonum persists blockchain state in a global key-value storage implemented
using [LevelDB][leveldb]. Each service needs to define a set of data collections
(*tables*), in which the service persists the service-specific data;
these tables abstract away the need for the service to deal with the blockchain
key-value storage directly. The built-in collections supported by Exonum are
maps and append-only lists (`MapIndex` and `ListIndex`, respectively).

Exonum also provides helpers for *merklizing* data collections, i.e.,
making it possible to efficiently compute proofs for read requests that involve
the items of the collection. Merklized versions of maps and lists are
`ProofMapIndex` and `ProofListIndex`, respectively.

Naturally, the items of collections (and keys in the case of maps) need to be
serializable. Exonum provides a simple and robust [binary serialization format](../advanced/serialization.md),
and the corresponding set of tools for (de)serialization and conversion of
Exonum datatypes to JSON for communication with thin clients.

### Configuration

Services may use [configuration](configuration.md)
to store parameters that will be received by the service constructor during
[node initialization](#initialization). Configuration consists of two parts:
*global configuration*, which is stored on the blockchain, and *local configuration*,
which is specific to each node instance.

#### Global Configuration

Global configuration is common for all nodes in the blockchain network.
An example of a global configuration parameter is the anchoring address
in [the anchoring service](../advanced/services/anchoring.md). The anchoring address
is common for all nodes in the blockchain network, its changes should be auditable
and authorized by specific nodes, etc.

Global configuration is managed by the system maintainers via
[the configuration update service](../advanced/services/configuration.md).
From the point of view of a service, global configuration is *volatile*;
it can be changed without touching service endpoints.
A service may view the current global configuration via [dedicated methods][core-schema.rs]
of the core API.

#### Local Configuration

Local configuration is specific to each node instance.
An example of a local configuration parameter is a private anchoring key
used in [the anchoring service](../advanced/services/anchoring.md);
naturally, nodes have different private keys and they cannot be put on the blockchain
for security reasons.

Local configuration can be changed via editing the local configuration file
of the node instance. As of Exonum 0.1, the only
way for a service to read its local configuration is to retain it after it’s passed
to the service constructor during [service initialization](#initialization).

## Lifecycle

Service lifecycle contains the following remarkable events.

### Deployment

At the very beginning of the lifecycle, the service is registered
with the blockchain. During deployment, the service creates an initial
service configuration and initializes its persistent storage.

!!! note
    As of Exonum 0.1, services may be deployed only during the blockchain
    initialization (i.e., before the blockchain network starts creating any blocks).
    In the future releases, services will be able to be deployed dynamically as
    shared libraries.

### Initialization

Each time a validating or auditing node is started, it initializes all
deployed services. Initialization passes local and global blockchain configuration
to the service, so it can properly initialize its state.
If the configuration is updated, the services are automatically restarted.

### Transaction Processing

A service is responsible for verifying the structural integrity of incoming transactions
and executing transactions (i.e., applying them to the blockchain state).
Transactions are executed during [the precommit stage](../advanced/consensus/consensus.md)
of the consensus (this concerns validators only) or when a node receives a block.

### Event handling

Services may subscribe to events (such as a block being committed) and perform
some work in the event handler. The event handlers cannot modify the blockchain
state, but can be used for various tasks such as logging, data migrations,
updating local parameters, and/or generating and broadcasting transactions to the
blockchain network

!!! note
    As of Exonum 0.1, the only built-in event is block commit. More events
    will be added in the future, including possibility for services to define
    and emit events and for services and thin clients to subscribe to events
    emitted by the services.

## Service Development

!!! note
    As of Exonum 0.1, you can only code services in [Rust](http://rust-lang.org/).
    Rust is probably the safest general-purpose programming language, but it’s
    not very easy to master. Java binding [is a high-priority task](../dev/roadmap.md).

Here’s a list of things to figure out when developing an Exonum service:

- What types of actions will the service perform? What variable parameters
  do these actions have? (Determines the endpoints the service will have.)
- Who will authorize each of these actions? (You might want to use some kind
  of [public key infrastructure][wiki:pki] for serious applications
  in order to make the security of the blockchain fully decentralized.)
- What data will the service persist? What are the main persisted entities?
  How are these entities organized into data collections (maps
  and append-only lists)?
- Are there any foreign key relationships among stored entities? (Exonum data model
  supports relationships among entities via hash links;
  see organization of wallet history in [the cryptocurrency tutorial](../home/cryptocurrency/intro.md)
  for more details.)
- What persistent data will be returned to external clients? (You might want
  to use merklized data collections for this data and create corresponding
  read request endpoints.)
- Are there any maintenance tasks needed for the service? Do the tasks need
  to be invoked automatically, or authorized by system administrators?
  (These tasks could be implemented in the commit event handler of the service,
  or as private API endpoints.)
- What parameters do maintenance tasks require? Are these parameters local
  to each node that the service runs on, or do they need to be agreed
  by the blockchain maintainers? (The answer determines whether a parameter
  should be a part of the local configuration or stored in the blockchain.)

!!! tip
    [The cryptocurrency tutorial](../home/cryptocurrency/intro.md)
    provides a hands-on guide how to build an Exonum service that implements
    a minimalistic crypto-token.

<<<<<<< HEAD
## Interface with Exonum Framework

Internally, services communicate with the Exonum framework via an interface
established in the [`Service`][service.rs] trait.
This trait defines the following methods that need to be implemented by
a service developer.

### Service Identifiers

```rust
fn service_id(&self) -> u16;
fn service_name(&self) -> &'static str;
```

`service_id` returns a 2-byte service identifier, which needs to be unique
within a specific Exonum blockchain. `service_name` is similarly a unique identifier,
only it is a string instead of an integer.

`service_id` is used:

- To identify [transactions](transactions.md) handled by the service
- Within the blockchain state. See [`state_hash`](#state-hash) below and
  [*Storage*](storage.md)

`service_name` is used:

- In [the configuration](configuration.md). Service configuration
  is stored in the overall configuration under the key `service_name`
  in the `services` variable
- To compute API endpoints for the service. All service endpoints
  are mounted on `/api/services/{service_name}`

!!! note "Example"
    [The Bitcoin anchoring service](../advanced/services/anchoring.md)
    defines `service_name` as `"btc_anchoring"`. Thus, API endpoints of the service
    are available on `/api/services/btc_anchoring/`, and its configuration is
    stored in the `services.btc_anchoring` section of the overall configuration.

### State Hash

```rust
fn state_hash(&self, snapshot: &Snapshot) -> Vec<Hash> {
    Vec::new()
}
```

The `state_hash` method returns a list of hashes for all
Merklized tables defined by the service. Hashes are calculated based on the
current blockchain state `snapshot`.
The core uses this list to aggregate
hashes of tables defined by all services into a single Merklized meta-map.
The hash of this meta-map is considered the hash of the entire blockchain state
and is recorded as such in blocks and [`Precommit` messages](../advanced/consensus/consensus.md).

The default trait implementation returns an empty list. This corresponds to
the case when a service doesn’t have any Merklized tables.

!!! note
    The keys of the meta-map are defined as pairs `(service_id, table_id)`,
    where `service_id` is a 2-byte [service identifier](#service-identifiers)
    and `table_id` is a 2-byte identifier of a table within the service.
    Keys are then hashed in order to provide
    a more even key distribution, which results in a more balanced
    Merkle Patricia tree.

### Parse Raw Transaction

```rust
fn tx_from_raw(&self, raw: RawTransaction)
               -> Result<Box<Transaction>, MessageError>;
```

The `tx_from_raw` method is used to parse raw transactions received from the network
into specific transaction types handled by the service. The core calls this method
for all incoming transactions at the beginning of transaction processing.
The service, which `tx_from_raw` method
will be called for a particular transaction, is chosen
based on the `service_id` field in the transaction serialization.

### Genesis Block Handler

```rust
use serde_json::Value;

fn handle_genesis_block(&self, fork: &mut Fork)
                        -> Value {
    Value::Null
}
```

`handle_genesis_block` returns an initial [global configuration](#global-configuration)
of the service in the JSON format.
This method is invoked for all deployed services during
the blockchain initialization. A result of the method call for each service
is recorded under [the string service identifier](#service-identifiers)
in the configuration. The resulting initial configuration is augmented
by non-service parameters (such as public keys of the validators) and recorded in
the genesis block, hence the method name.

The default trait implementation returns `null` (i.e., no configuration).
It must be redefined for services that have global configuration parameters.

### Commit Handler

```rust
fn handle_commit(&self, context: &mut ServiceContext) { }
```

`handle_commit` is invoked for every deployed service each time a block
is committed in the blockchain locally. This method is so far the only example
of [event-based processing](#event-handling). The method receives the service
context, which can be used to inspect the blockchain state, create transactions
and push them in the queue for broadcasting, etc.

!!! note
    Keep in mind that `handle_commit` is sequentially invoked for each block
    in the blockchain during an initial full node synchronization.

### REST API Initialization

```rust
use iron::Handler;

fn public_api_handler(&self, context: &ApiContext)
                      -> Option<Box<Handler>> {
    None
}
fn private_api_handler(&self, context: &ApiContext)
                       -> Option<Box<Handler>> {
    None
}
```

`public_api_handler` and `private_api_handler` provide hooks for defining
public and private API endpoints respectively using [Iron framework][iron].
These methods receive an API context, which allows to read information from
the blockchain, and to translate POST requests into Exonum transactions.

The default trait implementation does not define any public or private endpoints.
=======
### Limitations

As of Exonum 0.1, there are some temporary limitations on what you can do
with Exonum services. Please consult [the Exonum roadmap](../dev/roadmap.md)
on when and how these limitations are going to be lifted.

#### Interaction Among Services

In Exonum 0.1, there is no unified API for services to
access other services’ endpoints. As an example, a service cannot call a transaction
defined in another service, and cannot read data from another service
via its read endpoint.

#### Authentication Middleware

Unlike common web frameworks, Exonum 0.1 does not provide authentication middleware
for service endpoints. Implementing authentication and authorization is thus
the responsibility of a service developer.
>>>>>>> 940dd8a5

## Tips and Tricks

### Communication with External World

Services may access the external world (read and write files from the filesystem,
send/receive data on the network, and so on), but should do it only
in the non-consensus code (i.e., code that is not executed during transaction execution).
A good place for such code is event handlers.

!!! note "Example"
    [The anchoring service implementation](https://github.com/exonum/exonum-btc-anchoring)
    uses the commit event handler extensively to communicate with the Bitcoin Blockchain
    network.

### Services vs Smart Contracts

Services are “larger” than smart contracts in Ethereum. For example, in Ethereum
multi-signature contracts are instantiated for each specific configuration of participants;
in Exonum, all multi-signature functionality can be contained within a single service.
This makes services more manageable and improves performance and access control
management.

### Transaction Interface

Transactions in Exonum are separate entities, rather than datatypes consumed
by the methods of the service object. This may seem complicated at first, but makes
transaction handling more flexible. For example, it could be possible
(and there are plans) to add management of transaction ordering in the unconfirmed
transactions pool via an extra method of the transaction interface.

### Transaction Processing Peculiarities

When programming a service, you should keep in mind that the service can both
process transactions in real time and retrospectively (for example, when a node
performs an initial blockchain synchronization). This is another reason not to
use non-blockchain data sources in the transaction processing code – it could
be difficult to keep them synchronized at all times.

Furthermore, keep in mind that services may run on both validators and auditing nodes.
Hence, a good idea is to make all secret information used in the local configuration
(e.g., private keys) optional; then, it’s kept in mind that a node
running the service might not know this information.

[iron]: http://ironframework.io/
[wiki:atomicity]: https://en.wikipedia.org/wiki/Atomicity_(database_systems)
[wiki:crypto-commit]: https://en.wikipedia.org/wiki/Commitment_scheme
[leveldb]: http://leveldb.org/
[wiki:pki]: https://en.wikipedia.org/wiki/Public_key_infrastructure
[service.rs]: https://github.com/exonum/exonum-core/blob/master/exonum/src/blockchain/service.rs
[core-schema.rs]: https://github.com/exonum/exonum-core/blob/master/exonum/src/blockchain/schema.rs<|MERGE_RESOLUTION|>--- conflicted
+++ resolved
@@ -266,7 +266,25 @@
     provides a hands-on guide how to build an Exonum service that implements
     a minimalistic crypto-token.
 
-<<<<<<< HEAD
+### Limitations
+
+As of Exonum 0.1, there are some temporary limitations on what you can do
+with Exonum services. Please consult [the Exonum roadmap](../dev/roadmap.md)
+on when and how these limitations are going to be lifted.
+
+#### Interaction Among Services
+
+In Exonum 0.1, there is no unified API for services to
+access other services’ endpoints. As an example, a service cannot call a transaction
+defined in another service, and cannot read data from another service
+via its read endpoint.
+
+#### Authentication Middleware
+
+Unlike common web frameworks, Exonum 0.1 does not provide authentication middleware
+for service endpoints. Implementing authentication and authorization is thus
+the responsibility of a service developer.
+
 ## Interface with Exonum Framework
 
 Internally, services communicate with the Exonum framework via an interface
@@ -406,26 +424,6 @@
 the blockchain, and to translate POST requests into Exonum transactions.
 
 The default trait implementation does not define any public or private endpoints.
-=======
-### Limitations
-
-As of Exonum 0.1, there are some temporary limitations on what you can do
-with Exonum services. Please consult [the Exonum roadmap](../dev/roadmap.md)
-on when and how these limitations are going to be lifted.
-
-#### Interaction Among Services
-
-In Exonum 0.1, there is no unified API for services to
-access other services’ endpoints. As an example, a service cannot call a transaction
-defined in another service, and cannot read data from another service
-via its read endpoint.
-
-#### Authentication Middleware
-
-Unlike common web frameworks, Exonum 0.1 does not provide authentication middleware
-for service endpoints. Implementing authentication and authorization is thus
-the responsibility of a service developer.
->>>>>>> 940dd8a5
 
 ## Tips and Tricks
 
