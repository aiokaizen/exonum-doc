#!/bin/bash

# Script allowing to execute one or more linters.
# Runs from the project root directory.
# It is assumed that the HTML pages are already built and are located in $SRC_DIR.

set -e

# Root directory of the project
ROOT_DIR=.
# Directory for source Markdown files
SRC_DIR="$ROOT_DIR/src"
# Directory with the site files generated by mkdocs
SITE_DIR="$ROOT_DIR/site"
# Directory with mdl linter binary
BIN_DIR=~/.local/bin
# Directory with linter configurations
CFG_DIR="$ROOT_DIR/misc"

kill_server () {
  ps -e --format pid,command | grep 'mkdocs' | grep -v 'grep' | awk '{ print $1 }' | xargs -r kill -KILL;
}

lint_md () {
  $BIN_DIR/mdl --style "$CFG_DIR/markdownlintrc" "$SRC_DIR";
}

lint_html () {
  html5validator --root "$SITE_DIR" --show-warnings --ignore-re \
    'Illegal character in query: "\|" is not allowed' \
<<<<<<< HEAD
    '"(autocorrect|autocapitalize)" not allowed on element "input"' \
    '"align" attribute on the "(td|th)" element is obsolete';
=======
    '"(autocorrect|autocapitalize)" not allowed on element "input"';
>>>>>>> 14e1554c
}

lint_links () {
  kill_server
  python -m mkdocs serve &
  sleep 10
  linkchecker -f "$CFG_DIR/linkcheckerrc" http://localhost:8000/
  kill_server
}

case "$1" in
  kill )
    kill_server;;
  md )
    lint_md;;
  html )
    lint_html;;
  links )
    lint_links;;
  all )
    lint_md;
    lint_html;
    lint_links;;
  * )
    echo "Unknown option: $1";
    exit 1;;
esac<|MERGE_RESOLUTION|>--- conflicted
+++ resolved
@@ -28,12 +28,8 @@
 lint_html () {
   html5validator --root "$SITE_DIR" --show-warnings --ignore-re \
     'Illegal character in query: "\|" is not allowed' \
-<<<<<<< HEAD
     '"(autocorrect|autocapitalize)" not allowed on element "input"' \
     '"align" attribute on the "(td|th)" element is obsolete';
-=======
-    '"(autocorrect|autocapitalize)" not allowed on element "input"';
->>>>>>> 14e1554c
 }
 
 lint_links () {
